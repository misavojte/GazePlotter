--- conflicted
+++ resolved
@@ -1,41 +1,23 @@
 <script lang="ts">
-<<<<<<< HEAD
-  import { onMount } from 'svelte'
-  import type { ExtendedInterpretedDataType } from '$lib/type/Data/InterpretedData/ExtendedInterpretedDataType.ts'
-  import {
-    getAois,
-    getStimuli,
-    updateMultipleAoi,
-  } from '$lib/stores/dataStore.ts'
-  import GeneralSelectBase from '$lib/components/General/GeneralSelect/GeneralSelectBase.svelte'
-=======
   import GeneralButtonMajor from '$lib/components/General/GeneralButton/GeneralButtonMajor.svelte'
->>>>>>> f4bc2601
   import GeneralButtonMinor from '$lib/components/General/GeneralButton/GeneralButtonMinor.svelte'
   import GeneralRadio from '$lib/components/General/GeneralRadio/GeneralRadio.svelte'
-<<<<<<< HEAD
-  import GeneralButtonMajor from '$lib/components/General/GeneralButton/GeneralButtonMajor.svelte'
-=======
   import GeneralSelectBase from '$lib/components/General/GeneralSelect/GeneralSelect.svelte'
   import {
     getAois,
     getStimuli,
     updateMultipleAoi,
   } from '$lib/stores/dataStore.ts'
->>>>>>> f4bc2601
   import {
     addErrorToast,
     addInfoToast,
     addSuccessToast,
   } from '$lib/stores/toastStore.ts'
-<<<<<<< HEAD
-=======
   import type { ExtendedInterpretedDataType } from '$lib/type/Data/InterpretedData/ExtendedInterpretedDataType.ts'
   import ArrowDown from 'lucide-svelte/icons/arrow-down'
   import ArrowUp from 'lucide-svelte/icons/arrow-up'
   import { onMount } from 'svelte'
   import { flip } from 'svelte/animate'
->>>>>>> f4bc2601
 
   export let selectedStimulus = '0'
   export let userSelected = 'this'
@@ -150,15 +132,6 @@
               <GeneralButtonMinor
                 isDisabled={aoiObjects.indexOf(aoi) === 0}
                 on:click={() => handleObjectPositionUp(aoi)}
-<<<<<<< HEAD
-                >↑</GeneralButtonMinor
-              >
-              <GeneralButtonMinor
-                isDisabled={aoiObjects.indexOf(aoi) === aoiObjects.length - 1}
-                on:click={() => handleObjectPositionDown(aoi)}
-                >↓</GeneralButtonMinor
-              >
-=======
               >
                 <ArrowUp size={'1em'} />
               </GeneralButtonMinor>
@@ -168,7 +141,6 @@
               >
                 <ArrowDown size={'1em'} />
               </GeneralButtonMinor>
->>>>>>> f4bc2601
             </div>
           </td>
         </tr>
